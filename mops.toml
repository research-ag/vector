[package]
name = "vector"
version = "0.3.0"
description = "Memory-efficient resizable array (replaces Buffer)"
repository = "https://github.com/research-ag/vector"
keywords = [ "array", "buffer", "resize", "optimized" ]
license = "Apache-2.0"

[dependencies]
base = "0.11.1"

[dev-dependencies]
test = "2.0.0"
<<<<<<< HEAD
bench = "1.0.0"
matchers = "https://github.com/kritzcreek/motoko-matchers#v1.3.0"

[toolchain]
wasmtime = "18.0.2"
moc = "0.11.1"
=======
matchers = "https://github.com/kritzcreek/motoko-matchers#v1.3.0@3dac8a071b69e4e651b25a7d9683fe831eb7cffd"

[toolchain]
wasmtime = "18.0.2"
moc = "0.11.1"

[requirements]
moc = "0.10.0"
>>>>>>> 6e598eb2
<|MERGE_RESOLUTION|>--- conflicted
+++ resolved
@@ -11,14 +11,7 @@
 
 [dev-dependencies]
 test = "2.0.0"
-<<<<<<< HEAD
 bench = "1.0.0"
-matchers = "https://github.com/kritzcreek/motoko-matchers#v1.3.0"
-
-[toolchain]
-wasmtime = "18.0.2"
-moc = "0.11.1"
-=======
 matchers = "https://github.com/kritzcreek/motoko-matchers#v1.3.0@3dac8a071b69e4e651b25a7d9683fe831eb7cffd"
 
 [toolchain]
@@ -26,5 +19,4 @@
 moc = "0.11.1"
 
 [requirements]
-moc = "0.10.0"
->>>>>>> 6e598eb2
+moc = "0.10.0"